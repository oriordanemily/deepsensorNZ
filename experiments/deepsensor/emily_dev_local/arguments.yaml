--- conflicted
+++ resolved
@@ -29,11 +29,7 @@
 
 # Model name, if default it will be the time
 model_name:
-<<<<<<< HEAD
   arg: dp_test
-=======
-  arg: stations02_v2_id100
->>>>>>> 8e5de702
   # arg: default  
   type: str
 
@@ -84,13 +80,8 @@
 # If False, no stations are included as context variables
 # If float, the percentage of stations to include as context variables
 station_as_context:
-<<<<<<< HEAD
   arg: 0.5
-  type: bool_or_float
-=======
-  arg: True
   type: bool
->>>>>>> 8e5de702
 
 # Number of epochs
 n_epochs:
