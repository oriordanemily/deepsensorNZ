# Variable to be downscaled (temperature or precipitation)
variable:
  arg: temperature 
  # arg: precipitation
  type: str

# Training start year
start_year:
  arg: 2000  
  type: int

# Training end year (inclusive)
end_year:
  # arg: 2011
  arg: 2001 
  type: int

# Validation start year
val_start_year:
  # arg: 2012  
  arg: 2002
  type: int

# Validation end year (inclusive)
val_end_year:
  # arg: 2015
  arg: 2002  
  type: int

# Model name, if default it will be the time
model_name:
<<<<<<< HEAD
  arg: hourly_v1
=======
  arg: stations02_id250_wd1e-2_lr1e-4
>>>>>>> f469079a
  # arg: default  
  type: str

# Use daily data
use_daily_data:
  arg: False  
  type: bool

# Coarsen factor for high resolution topography
topography_highres_coarsen_factor:
  arg: 5  
  type: int

# Coarsen factor for low resolution topography
topography_lowres_coarsen_factor:
  arg: 10
  type: int

# Coarsen factor for ERA5 data
era5_coarsen_factor:
  arg: 1  
  type: int

# Include time of year
include_time_of_year:
  arg: True  
  type: bool

# Include landmask
include_landmask:
  arg: True  
  type: bool

# Context variables
context_variables: 
  arg: ['temperature',
        'precipitation',
        '10m_u_component_of_wind',
        '10m_v_component_of_wind',
        'surface_pressure',
        'surface_net_solar_radiation',
        'surface_solar_radiation_downwards',
        ]
  type: list
  
# Station as context
# If True, all stations are included as context variables
# If False, no stations are included as context variables
# If float, the percentage of stations to include as context variables
station_as_context:
  arg: 0.5
  type: bool_or_float

# Number of epochs
n_epochs:
  arg: 50
  type: int

# Channels for UNet
unet_channels:
  arg: None  
  type: int_or_none

# Likelihood
likelihood:
  arg: None  
  type: str_or_none

# Batch training
batch:
  arg: False  
  type: bool

# Batch size for training, only used if batch=True
batch_size:
  arg: 4  
  type: int

# Internal density
internal_density:
  arg: 250
  type: int

# Auto set internal density
auto_set_internal_density:
  arg: False  
  type: bool

# Area 
# Select area of map, options specified in: PLOT_EXTENT in nzdownscale.dataprocess.config.py. 
# PLOT_EXTENT['all'] (all of NZ) is used as default
area:
  arg: None  
  type: str_or_none

# Remove stations
# List of station names to remove from the dataset
remove_stations:
  arg: ["TAUPO AWS",
    "CHRISTCHURCH AERO",
    "KAITAIA AERO",
    "MT COOK EWS",
    "AUCKLAND AERO",
    "ALEXANDRA AWS",
    "TOLAGA BAY WXT AWS",
    "WELLINGTON AERO",
    "BLENHEIM AERO",
    "DUNEDIN AERO AWS",
    ]  
  type: list

# Learning rate
lr:
  arg: 1e-4
  type: float<|MERGE_RESOLUTION|>--- conflicted
+++ resolved
@@ -29,11 +29,7 @@
 
 # Model name, if default it will be the time
 model_name:
-<<<<<<< HEAD
   arg: hourly_v1
-=======
-  arg: stations02_id250_wd1e-2_lr1e-4
->>>>>>> f469079a
   # arg: default  
   type: str
 
