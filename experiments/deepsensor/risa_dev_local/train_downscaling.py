--- conflicted
+++ resolved
@@ -47,18 +47,18 @@
         help='Validation start year'
     ),
     parser.add_argument(
-<<<<<<< HEAD
-        "--use_daily_data",
-        type=bool,
-        default=True,
-    )
-=======
         "--val_end_year",
         type=int,
         default=2002,
         help='Validation end year is inclusive'
     ),
->>>>>>> 612dbabc
+    
+    parser.add_argument(
+        "--use_daily_data",
+        type=bool,
+        default=True,
+    )
+
     parser.add_argument(
         "--topography_highres_coarsen_factor",
         type=int,
@@ -87,7 +87,6 @@
         default=30,
     ),
 
-<<<<<<< HEAD
     parser.add_argument(
         "--unet_channels",
         default=None,
@@ -103,75 +102,6 @@
         default=None,
         help="ConvNP model argument",
     ),    
-=======
-    args = parser.parse_args()
-
-    # ------------------------------------------
-    # Settings
-    # ------------------------------------------
-    use_daily_data = True
-
-    var = args.var
-    start_year = args.start_year
-    end_year = args.end_year
-    val_start_year = args.val_start_year
-    val_end_year = args.val_end_year
-
-    topography_highres_coarsen_factor = args.topography_highres_coarsen_factor
-    topography_lowres_coarsen_factor = args.topography_lowres_coarsen_factor
-    era5_coarsen_factor = args.era5_coarsen_factor
-
-    model_name_prefix = args.model_name_prefix
-    n_epochs = args.n_epochs
-
-    # ------------------------------------------
-    # Preprocess data
-    # ------------------------------------------
-
-    data = PreprocessForDownscaling(
-        variable = var,
-        start_year = start_year,
-        end_year = end_year,
-        val_start_year = val_start_year,
-        val_end_year = val_end_year,
-        use_daily_data = use_daily_data,
-    )
-
-    data.load_topography()
-    data.load_era5()
-    data.load_stations()
-
-    highres_aux_raw_ds, aux_raw_ds = data.preprocess_topography(topography_highres_coarsen_factor, topography_lowres_coarsen_factor)
-    era5_raw_ds = data.preprocess_era5(coarsen_factor=era5_coarsen_factor)
-    station_raw_df = data.preprocess_stations()
-
-    data.process_all(era5_raw_ds, highres_aux_raw_ds, aux_raw_ds, station_raw_df)
-    processed_output_dict = data.get_processed_output_dict()
-
-    # ------------------------------------------
-    # Plot info
-    # ------------------------------------------
-
-    data.print_resolutions()
-    if False:
-        data.plot_dataset('era5')
-        data.plot_dataset('top_highres')
-        data.plot_dataset('top_lowres')
-
-    # ------------------------------------------
-    # Train model
-    # ------------------------------------------
-
-    training = Train(processed_output_dict=processed_output_dict,
-                    convnp_settings='default',
-                    )
-
-    training.setup_task_loader()
-    training.initialise_model()
-    training.train_model(n_epochs=n_epochs, model_name_prefix=model_name_prefix)
-
-    # training_output_dict = training.get_training_output_dict()
->>>>>>> 612dbabc
 
     args = parser.parse_args()
 
