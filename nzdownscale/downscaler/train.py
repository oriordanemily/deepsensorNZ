--- conflicted
+++ resolved
@@ -110,22 +110,13 @@
 
         context = [era5_ds, aux_ds]
         context_sampling = ["all", "all"]
-<<<<<<< HEAD
         if station_as_context != 0:
             context += [station_df]        
-            if validation == True:
+            if validation:
                 context_sampling += ['all']
             else:
                 context_sampling += [station_as_context]
    
-=======
-        if station_as_context:
-            context += [station_df]          
-            if validation:
-                context_sampling += ["all"]
-            else: 
-                context_sampling += [0.2]  # stations used   
->>>>>>> 8e5de702
         if landmask_ds is not None:
             context += [landmask_ds]
             context_sampling += ["all"]
