#%% 

import logging
logging.captureWarnings(True)
import os
import time

import numpy as np
import matplotlib.pyplot as plt
import cartopy.crs as ccrs
import cartopy.feature as cf
import lab as B
import torch
import random
import xarray as xr
import pandas as pd

import deepsensor.torch
from deepsensor.data.loader import TaskLoader
from tqdm import tqdm

from deepsensor.model.convnp import ConvNP
from deepsensor.train.train import train_epoch, set_gpu_default_device
from nzdownscale.dataprocess import config, config_local, utils
from deepsensor.data.task import Task
from sklearn.model_selection import train_test_split


class Train:
    def __init__(self,
                 processed_output_dict,
                 save_model_path: str = 'default', 
                 use_gpu: bool = True,
                 ) -> None:
        """
        Args:
            processed_output_dict (dict):
                Output from nzdownscale.downscaler.getdata.GetData()
            save_model_path (int):
                Best models are saved in this directory
            use_gpu (bool): 
                Uses GPU if True       
        """

        if use_gpu:
            set_gpu_default_device()

        if save_model_path == 'default':
            save_model_path=config_local.DATA_PATHS['save_model']['fpath']
        self.save_model_path = save_model_path
        self.processed_output_dict = processed_output_dict

        self.variable = processed_output_dict['data_settings']['var']
        self.era5_ds = processed_output_dict['era5_ds']
        self.highres_aux_ds = processed_output_dict['highres_aux_ds']
        self.aux_ds = processed_output_dict['aux_ds']
        self.station_df = processed_output_dict['station_df']
        self.landmask_ds = processed_output_dict['landmask_ds']
        self.station_as_context = processed_output_dict['station_as_context']
        
        self.data_processor = processed_output_dict['data_processor']

        self.start_year = processed_output_dict['date_info']['start_year']
        self.end_year = processed_output_dict['date_info']['end_year']
        self.val_start_year = processed_output_dict['date_info']['val_start_year']
        self.val_end_year = processed_output_dict['date_info']['val_end_year']
        self.years = np.arange(self.start_year, self.end_year+1)

        self.model = None
        self.train_tasks = None
        self.val_tasks = None
        self.task_loader = None
        self.train_losses = []
        self.val_losses = []
        self.metadata_dict = None
        self.convnp_kwargs = None

        self._check_inputs()

    
    def _check_inputs(self):
        # if self.landmask_ds is not None:
        #     raise NotImplementedError
        pass


    def run_training_sequence(self, n_epochs, model_name='default', batch=False, batch_size=1, lr=5e-5, **convnp_kwargs,):
        
        self.setup_task_loader()
        self.initialise_model(**convnp_kwargs)
        self.train_model(n_epochs=n_epochs, model_name=model_name, batch=batch, batch_size=batch_size, lr=lr)


    def setup_task_loader(self, 
                          verbose=False, 
                          validation=False,
                          ):

        era5_ds = self.era5_ds
        highres_aux_ds = self.highres_aux_ds
        aux_ds = self.aux_ds
        station_df = self.station_df
        landmask_ds = self.landmask_ds
        station_as_context = self.station_as_context
        
        start_year = self.start_year
        end_year = self.end_year
        val_start_year = self.val_start_year
        val_end_year = self.val_end_year

        context = [era5_ds, aux_ds]
        context_sampling = ["all", "all"]
        if station_as_context != 0:
            context += [station_df]        
            if validation:
                context_sampling += ['all']
            else:
                context_sampling += [station_as_context]
   
        if landmask_ds is not None:
            context += [landmask_ds]
            context_sampling += ["all"]
        
        # task_loader = TaskLoader(context=context,
        #                         target=station_df, 
        #                         aux_at_targets=highres_aux_ds,)

        task_loader = TaskLoader_SampleStations(context=context,
                                                target=station_df, 
                                                aux_at_targets=highres_aux_ds,)
        if verbose:
            print(task_loader)

        if not validation:
            train_start = f'{start_year}-01-01'
            train_end = f'{end_year}-12-31'
        val_start = f'{val_start_year}-01-01'
        val_end = f'{val_end_year}-12-31'

        if not validation:
            train_dates = era5_ds.sel(time=slice(train_start, train_end)).time.values
        val_dates = era5_ds.sel(time=slice(val_start, val_end)).time.values

        if not validation:
            train_tasks = []
            for date in tqdm(train_dates, desc="Loading train tasks..."):
                task = task_loader(date, context_sampling=context_sampling, target_sampling="all")
                # task["ops"] = ["numpy_mask", "nps_mask"]
                train_tasks.append(task)

        val_tasks = []
        for date in tqdm(val_dates, desc="Loading val tasks..."):
            task = task_loader(date, context_sampling=context_sampling, target_sampling="all")
             # task["ops"] = ["numpy_mask", "nps_mask"]
            val_tasks.append(task)

        if verbose:
            print("Loading Dask arrays...")
        task_loader.load_dask()
        tic = time.time()
        if verbose:
            print(f"Done in {time.time() - tic:.2f}s")                

        self.task_loader = task_loader 
        if not validation:   
            self.train_tasks = train_tasks
        self.val_tasks = val_tasks
        self.context = context

        return task_loader     


    def initialise_model(self, **convnp_kwargs):
        """
        Args:
            convnp_kwargs (dict):
                Inputs to deepsensor.model.convnp.ConvNP(). Uses default CONVNP_KWARGS_DEFAULT if not provided.
        """

        if convnp_kwargs is None:
            convnp_kwargs = config.CONVNP_KWARGS_DEFAULT
    
        # Set up model
        model = ConvNP(self.data_processor,
                    self.task_loader, 
                    **convnp_kwargs,
                    )
    
        # Print number of parameters to check model is not too large for GPU memory
        _ = model(self.val_tasks[0])
        print(f"Model has {deepsensor.backend.nps.num_params(model.model):,} parameters")
        
        self.convnp_kwargs = dict(convnp_kwargs)
        self.model = model



    def plot_context_encodings(self):
        
        model = self.model
        train_tasks = self.train_tasks
        val_tasks = self.val_tasks
        task_loader = self.task_loader
        data_processor = self.data_processor

        fig = deepsensor.plot.context_encoding(model, train_tasks[0], task_loader)
        plt.show()

        #
        fig = deepsensor.plot.task(train_tasks[0], task_loader)
        plt.show()

        #

        crs = ccrs.PlateCarree()

        fig, ax = plt.subplots(1, 1, figsize=(7, 7), subplot_kw=dict(projection=crs))
        ax.coastlines()
        ax.add_feature(cf.BORDERS)

        minlon = config.PLOT_EXTENT['all']['minlon']
        maxlon = config.PLOT_EXTENT['all']['maxlon']
        minlat = config.PLOT_EXTENT['all']['minlat']
        maxlat = config.PLOT_EXTENT['all']['maxlat']

        ax.set_extent([minlon, maxlon, minlat, maxlat], crs)

        deepsensor.plot.offgrid_context(ax, val_tasks[0], data_processor, task_loader, plot_target=True, add_legend=True, linewidths=0.5)
        plt.show()


    def train_model(self,
                    n_epochs=30,
                    plot_losses=True,
                    model_name='default',
                    # model_name_prefix=None,
                    batch=False,
                    batch_size=1,
                    shuffle_tasks=True,
                    lr=5e-5 
                    ):

        model = self.model
        train_tasks = self.train_tasks
        val_tasks = self.val_tasks
<<<<<<< HEAD
        opt = torch.optim.Adam(model.model.parameters(), lr=lr, weight_decay=1e-2)
=======
        opt = torch.optim.Adam(model.model.parameters(), lr=lr, weight_decay=1e-3)
>>>>>>> 6291b3d3

        if shuffle_tasks:
            random.shuffle(train_tasks)
            random.shuffle(val_tasks)
        
        if model_name == 'default':
            model_id = str(round(time.time()))
            model_name = f'model_{model_id}'

        self.set_save_dir(model_name)

        def compute_val_loss(model, val_tasks):
            val_losses = []
            for task in val_tasks:
                val_losses.append(B.to_numpy(model.loss_fn(task, normalise=True)))
                val_losses_not_nan = [arr for arr in val_losses if~ np.isnan(arr)]
            return np.mean(val_losses_not_nan)

        train_losses = []
        val_losses = []

        val_loss_best = np.inf

        if batch:
            print(f'Using batched data with batch size {batch_size}')
            # if batch is True and batch_size is None, then batches are created by number of stations
            batched_train_tasks = self.batch_data_by_num_stations(train_tasks, batch_size=batch_size)
            batched_val_tasks = self.batch_data_by_num_stations(val_tasks, batch_size=batch_size)

        for epoch in tqdm(range(n_epochs)):
            if batch:
<<<<<<< HEAD
                batch_losses = [train_epoch(model, batched_train_tasks[f'{num_stations}'], batch_size=len(batched_train_tasks[f'{num_stations}']), lr=lr, opt=opt) for num_stations in batched_train_tasks.keys()]
=======
                batch_losses = [train_epoch(model, batched_train_tasks[f'{num_stations}'], 
                                            batch_size=len(batched_train_tasks[f'{num_stations}']), 
                                            lr=lr, opt=opt) for num_stations in batched_train_tasks.keys()]
>>>>>>> 6291b3d3
                # batch_losses = [train_epoch(model, batched_train_tasks[f'{num_stations}']) for num_stations in batched_train_tasks.keys()]
                batch_losses = [item for sublist in batch_losses for item in sublist]
            else:
                batch_losses = train_epoch(model, train_tasks, opt=opt)
            batch_losses_not_nan = [arr for arr in batch_losses if~ np.isnan(arr)]
            train_loss = np.mean(batch_losses_not_nan)
            train_losses.append(train_loss)

            if batch:
                batch_val_losses = [compute_val_loss(model, batched_val_tasks[f'{num_stations}']) for num_stations in batched_val_tasks.keys()]
                val_loss = np.mean(batch_val_losses)
            else:
                val_loss = compute_val_loss(model, val_tasks)
            val_losses.append(val_loss)

            if val_loss < val_loss_best:
                val_loss_best = val_loss
                print(f'Saving model at epoch {epoch}')
                torch.save(model.model.state_dict(), f"{self.save_dir}/{model_name}.pt")
                self.save_metadata(f"{self.save_dir}", f'metadata_{model_name}')
                
                self.train_losses = train_losses
                self.val_losses = val_losses

            if plot_losses:
                self.make_loss_plot(train_losses, 
                                val_losses, 
                                f"{self.save_dir}", 
                                f"losses_{model_name}.png")

        self.model = model
        self.train_losses = train_losses
        self.val_losses = val_losses

    # def train_epoch_and_print(self, model, train_tasks):
    #     # used for debugging
    #     te = train_epoch(model, train_tasks)
    #     return te 

    def set_save_dir(self, model_name):
        self.save_dir = f'{self.save_model_path}/{self.variable}/{model_name}'
        if not os.path.exists(self.save_dir): 
            os.makedirs(self.save_dir)

    
    def batch_data_by_num_stations(self, tasks, batch_size=None):
        # if batch_size == None, return a dict in which each key value pair is a 
        # list of *all of the tasks* with the same number of stations
        batched_tasks = {}
        for task in tasks:
            num_stations = task['X_t'][0].shape[1]
            if f'{num_stations}' not in batched_tasks.keys():
                batched_tasks[f'{num_stations}'] = [task]
            else:
                batched_tasks[f'{num_stations}'].append(task)

        # if batch_size is not None, return a dict in which each key value pair is a
        # list of tasks with the same number of stations, but with batch_size number of tasks
        # e.g. if batch_size = 4 but there are 10 tasks with 100 stations, then there will be 100 keys:
        # '100_0' with 4 tasks, '100_1' with 4 tasks, '100_2' with 2 tasks
                
        # reason for doing it like this: if we set a large batch_size, e.g. 16, and there are 
        # only 10 tasks with 100 stations, then the deepsensor train_epoch function will 
        # ignore these tasks 
        if batch_size is not None:
            batched_tasks_copy = batched_tasks.copy()
            batched_tasks = {}
            for num_stations in batched_tasks_copy.keys():
                number_tasks_in_batch = len(batched_tasks_copy[f'{num_stations}'])
                for idx, i in enumerate(range(0, number_tasks_in_batch, batch_size)):
                    batched_tasks[f'{num_stations}_{idx}'] = batched_tasks_copy[f'{num_stations}'][i:i+batch_size]

        return batched_tasks
    

    def get_training_output_dict(self):

        if self.metadata_dict is None:
            self._construct_metadata_dict()

        training_output_dict = {
            'model': self.model,
            'train_losses': self.train_losses,
            'val_losses': self.val_losses,

            'train_tasks': self.train_tasks,
            'val_tasks': self.val_tasks,
            'task_loader': self.task_loader,
            'data_processor': self.data_processor,

            'metadata_dict': self.metadata_dict,
        }
        return training_output_dict
    

    def save_metadata(self, folder, name):
        self._construct_metadata_dict()
        if not os.path.exists(folder): os.makedirs(folder)
        utils.save_pickle(self.metadata_dict, f"{folder}/{name}.pkl")


    def _construct_metadata_dict(self):
        metadata_dict = {k: self.processed_output_dict[k] for k in ['data_settings', 'date_info']}
        metadata_dict['convnp_kwargs'] = self.convnp_kwargs
        metadata_dict['train_losses'] = self.train_losses
        metadata_dict['val_losses'] = self.val_losses
        metadata_dict['station_as_context'] = self.station_as_context
        self.metadata_dict = metadata_dict


    def make_loss_plot(self, train_losses, val_losses, folder='tmp', save_name="model_loss.png"):
        fig = plt.figure()
        plt.plot(train_losses, label='Train loss')
        plt.plot(val_losses, label='Val loss')
        plt.legend()
        plt.show()

        if not os.path.exists(folder): os.makedirs(folder)
        fig.savefig(f"{folder}/{save_name}", bbox_inches="tight")
        print(f"Saved: {folder}/{save_name}")


class TaskLoader_SampleStations(TaskLoader):
    def __init__(self, context, target, aux_at_targets, **kwargs):
        super().__init__(context=context, target=target, aux_at_targets=aux_at_targets, **kwargs)
    
    def sample_df(self, df, sampling_strat, seed=None):
        df = df.dropna(how="any")  # If any obs are NaN, drop them

        if isinstance(sampling_strat, float):
            sampling_strat = int(sampling_strat * df.shape[0])

        if isinstance(sampling_strat, (int, np.integer)):
            N = sampling_strat
            rng = np.random.default_rng(seed)
            idx = rng.choice(df.index, N, replace=False)
            X_c = df.loc[idx].reset_index()[["x1", "x2"]].values.T.astype(self.dtype)
            Y_c = df.loc[idx].values.T

            # Get the target data as the complementary set
            X_t = df.drop(idx).reset_index()[["x1", "x2"]].values.T.astype(self.dtype)
            Y_t = df.drop(idx).values.T
            
        elif isinstance(sampling_strat, str) and sampling_strat in [
            "all",
            "split",
        ]:
            # NOTE if "split", we assume that the context-target split has already been applied to the df
            # in an earlier scope with access to both the context and target data. This is maybe risky!
            X_c = df.reset_index()[["x1", "x2"]].values.T.astype(self.dtype)
            Y_c = df.values.T
            X_t = X_c
            Y_t = Y_c
        #     raise InvalidSamplingStrategyError(f"Unknown sampling strategy {sampling_strat}")

        return X_c, Y_c, X_t, Y_t

    def task_generation(self, date, context_sampling="all", target_sampling=None, split_frac=0.5, datewise_deterministic=False, seed_override=None):
        
        def check_sampling_strat(sampling_strat, set):
            if sampling_strat is None:
                return None
            if not isinstance(sampling_strat, (list, tuple)):
                sampling_strat = tuple([sampling_strat] * len(set))
            return sampling_strat

        context_sampling = check_sampling_strat(context_sampling, self.context)
        target_sampling = check_sampling_strat(target_sampling, self.target)

        if split_frac < 0 or split_frac > 1:
            raise ValueError(f"split_frac must be between 0 and 1, got {split_frac}")

        if not isinstance(date, pd.Timestamp):
            date = pd.Timestamp(date)

        if seed_override is not None:
            seed = seed_override
        elif datewise_deterministic:
            seed = int(date.strftime("%Y%m%d"))
        else:
            seed = None

        task = {}
        task["time"] = date
        task["ops"] = []
        task["X_c"] = []
        task["Y_c"] = []
        task["X_t"] = []
        task["Y_t"] = []

        context_slices = [
            self.time_slice_variable(var, date, delta_t)
            for var, delta_t in zip(self.context, self.context_delta_t)
        ]
        target_slices = [
            self.time_slice_variable(var, date, delta_t)
            for var, delta_t in zip(self.target, self.target_delta_t)
        ]

        for i, (var, sampling_strat) in enumerate(zip(context_slices, context_sampling)):
            context_seed = seed + i if seed is not None else None
            if isinstance(var, (pd.DataFrame, pd.Series)):
                X_c, Y_c, X_t, Y_t = self.sample_df(var, sampling_strat, context_seed)
                task["X_t"].append(X_t)
                task["Y_t"].append(Y_t)
            elif isinstance(var, (xr.Dataset, xr.DataArray)):
                X_c, Y_c = self.sample_da(var, sampling_strat, context_seed)

            task["X_c"].append(X_c)
            task["Y_c"].append(Y_c)
        
        if self.aux_at_contexts is not None:
            X_c_offgrid = [X_c for X_c in task["X_c"] if not isinstance(X_c, tuple)]
            if len(X_c_offgrid) == 0:
                X_c_offrid_all = np.empty((2, 0), dtype=self.dtype)
            else:
                X_c_offrid_all = np.concatenate(X_c_offgrid, axis=1)
            Y_c_aux = self.sample_offgrid_aux(
                X_c_offrid_all,
                self.time_slice_variable(self.aux_at_contexts, date),
            )
            task["X_c"].append(X_c_offrid_all)
            task["Y_c"].append(Y_c_aux)

        if self.aux_at_targets is not None:
            if len(task["X_t"]) > 1:
                raise ValueError(
                    "Cannot add auxiliary variable to target set when there are multiple target variables (not supported by default `ConvNP` model)."
                )
            task["Y_t_aux"] = self.sample_offgrid_aux(
                task["X_t"][0],
                self.time_slice_variable(self.aux_at_targets, date),
            )

        return Task(task)<|MERGE_RESOLUTION|>--- conflicted
+++ resolved
@@ -243,11 +243,7 @@
         model = self.model
         train_tasks = self.train_tasks
         val_tasks = self.val_tasks
-<<<<<<< HEAD
         opt = torch.optim.Adam(model.model.parameters(), lr=lr, weight_decay=1e-2)
-=======
-        opt = torch.optim.Adam(model.model.parameters(), lr=lr, weight_decay=1e-3)
->>>>>>> 6291b3d3
 
         if shuffle_tasks:
             random.shuffle(train_tasks)
@@ -279,13 +275,9 @@
 
         for epoch in tqdm(range(n_epochs)):
             if batch:
-<<<<<<< HEAD
-                batch_losses = [train_epoch(model, batched_train_tasks[f'{num_stations}'], batch_size=len(batched_train_tasks[f'{num_stations}']), lr=lr, opt=opt) for num_stations in batched_train_tasks.keys()]
-=======
                 batch_losses = [train_epoch(model, batched_train_tasks[f'{num_stations}'], 
                                             batch_size=len(batched_train_tasks[f'{num_stations}']), 
                                             lr=lr, opt=opt) for num_stations in batched_train_tasks.keys()]
->>>>>>> 6291b3d3
                 # batch_losses = [train_epoch(model, batched_train_tasks[f'{num_stations}']) for num_stations in batched_train_tasks.keys()]
                 batch_losses = [item for sublist in batch_losses for item in sublist]
             else:
