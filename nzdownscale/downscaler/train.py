#%% 

import logging
logging.captureWarnings(True)
import os
import time

import numpy as np
import matplotlib.pyplot as plt
import cartopy.crs as ccrs
import cartopy.feature as cf
import lab as B
import torch

import deepsensor.torch
from deepsensor.data.loader import TaskLoader
from tqdm import tqdm

from deepsensor.model.convnp import ConvNP
from deepsensor.train.train import train_epoch, set_gpu_default_device
from nzdownscale.dataprocess import config, utils

CONVNP_KWARGS_DEFAULT = {
    'unet_channels': (64,)*4,
    'likelihood': 'gnp',
    'internal_density': 500,
}


class Train:
    def __init__(self,
                 processed_output_dict,
                 save_model_path: int = 'models/downscaling',
                 use_gpu: bool = True,
                 ) -> None:
        """
        Args:
            processed_output_dict (dict):
                Output from nzdownscale.downscaler.getdata.GetData()
            save_model_path (int):
                Best models are saved in this directory
            use_gpu (bool): 
                Uses GPU if True       
        """

        if use_gpu:
            set_gpu_default_device()

        self.save_model_path = save_model_path
        self.processed_output_dict = processed_output_dict

        self.era5_ds = processed_output_dict['era5_ds']
        self.highres_aux_ds = processed_output_dict['highres_aux_ds']
        self.aux_ds = processed_output_dict['aux_ds']
        self.station_df = processed_output_dict['station_df']
        self.data_processor = processed_output_dict['data_processor']

        self.start_year = processed_output_dict['date_info']['start_year']
        self.end_year = processed_output_dict['date_info']['end_year']
        self.val_start_year = processed_output_dict['date_info']['val_start_year']
<<<<<<< HEAD

=======
        self.val_end_year = processed_output_dict['date_info']['val_end_year']
        #self.years = processed_output_dict['date_info']['years']
>>>>>>> 612dbabc
        self.years = np.arange(self.start_year, self.end_year+1)

        self.model = None
        self.train_tasks = None
        self.val_tasks = None
        self.task_loader = None
        self.train_losses = []
        self.val_losses = []
        self.metadata_dict = None
        self.convnp_kwargs = None


    def run_training_sequence(self, n_epochs, model_name_prefix, **convnp_kwargs):

        self.setup_task_loader()
        self.initialise_model(**convnp_kwargs)
        self.train_model(n_epochs=n_epochs, model_name_prefix=model_name_prefix)

    def setup_task_loader(self, verbose=False):

        era5_ds = self.era5_ds
        highres_aux_ds = self.highres_aux_ds
        aux_ds = self.aux_ds
        station_df = self.station_df
        start_year = self.start_year
        #train_start_year = self.train_start_year
        val_start_year = self.val_start_year
        val_end_year = self.val_end_year
        # years = self.years
        
        task_loader = TaskLoader(context=[era5_ds, aux_ds],
                                target=station_df, 
                                aux_at_targets=highres_aux_ds)
        if verbose:
            print(task_loader)

        train_start = f'{start_year}-01-01'
        train_end = f'{val_start_year-1}-12-31'
        val_start = f'{val_start_year}-01-01'
        val_end = f'{val_end_year}-12-31'

        train_dates = era5_ds.sel(time=slice(train_start, train_end)).time.values
        val_dates = era5_ds.sel(time=slice(val_start, val_end)).time.values

        train_tasks = []
        # only loaded every other date to speed up training for now
        for date in tqdm(train_dates[::2], desc="Loading train tasks..."):
            task = task_loader(date, context_sampling="all", target_sampling="all")
            train_tasks.append(task)

        val_tasks = []
        for date in tqdm(val_dates, desc="Loading val tasks..."):
            task = task_loader(date, context_sampling="all", target_sampling="all")
            val_tasks.append(task)

        if verbose:
            print("Loading Dask arrays...")
        task_loader.load_dask()
        tic = time.time()
        if verbose:
            print(f"Done in {time.time() - tic:.2f}s")                

        self.task_loader = task_loader    
        self.train_tasks = train_tasks
        self.val_tasks = val_tasks

        return task_loader     


    def initialise_model(self, **convnp_kwargs):
        """
        Args:
            convnp_kwargs (dict):
                Inputs to deepsensor.model.convnp.ConvNP(). Uses default CONVNP_KWARGS_DEFAULT if not provided.
        """

        if convnp_kwargs is None:
            convnp_kwargs = CONVNP_KWARGS_DEFAULT
    
        # Set up model
        model = ConvNP(self.data_processor,
                    self.task_loader, 
                    **convnp_kwargs,
                    )
    
        # Print number of parameters to check model is not too large for GPU memory
        _ = model(self.val_tasks[0])
        print(f"Model has {deepsensor.backend.nps.num_params(model.model):,} parameters")
        
        self.convnp_kwargs = dict(convnp_kwargs)
        self.model = model



    def plot_context_encodings(self):
        
        model = self.model
        train_tasks = self.train_tasks
        val_tasks = self.val_tasks
        task_loader = self.task_loader
        data_processor = self.data_processor

        fig = deepsensor.plot.context_encoding(model, train_tasks[0], task_loader)
        plt.show()

        #
        fig = deepsensor.plot.task(train_tasks[0], task_loader)
        plt.show()

        #

        crs = ccrs.PlateCarree()

        fig, ax = plt.subplots(1, 1, figsize=(7, 7), subplot_kw=dict(projection=crs))
        ax.coastlines()
        ax.add_feature(cf.BORDERS)

        minlon = config.PLOT_EXTENT['all']['minlon']
        maxlon = config.PLOT_EXTENT['all']['maxlon']
        minlat = config.PLOT_EXTENT['all']['minlat']
        maxlat = config.PLOT_EXTENT['all']['maxlat']

        ax.set_extent([minlon, maxlon, minlat, maxlat], crs)
        # ax = nzplot.nz_map_with_coastlines()

        deepsensor.plot.offgrid_context(ax, val_tasks[0], data_processor, task_loader, plot_target=True, add_legend=True, linewidths=0.5)
        plt.show()

        # fig.savefig("tmp/train_stations.png", bbox_inches="tight")


    def train_model(self,
                    n_epochs=30,
                    plot_losses=True,
                    model_name='default',
                    model_name_prefix=None,
                    ):

        model = self.model
        train_tasks = self.train_tasks
        val_tasks = self.val_tasks
        
        model_id = str(round(time.time()))
        if model_name == 'default':
            model_name = f'model_{model_id}'
        if model_name_prefix is not None:
            model_name = f'{model_name_prefix}_{model_name}'

        def compute_val_loss(model, val_tasks):
            val_losses = []
            for task in val_tasks:
                val_losses.append(B.to_numpy(model.loss_fn(task, normalise=True)))
                val_losses_not_nan = [arr for arr in val_losses if~ np.isnan(arr)]
            return np.mean(val_losses_not_nan)

        train_losses = []
        val_losses = []

        val_loss_best = np.inf

        for epoch in tqdm(range(n_epochs)):
            batch_losses = train_epoch(model, train_tasks)
            batch_losses_not_nan = [arr for arr in batch_losses if~ np.isnan(arr)]
            train_loss = np.mean(batch_losses_not_nan)
            train_losses.append(train_loss)

            val_loss = compute_val_loss(model, val_tasks)
            val_losses.append(val_loss)

            if val_loss < val_loss_best:
                val_loss_best = val_loss
                if not os.path.exists(self.save_model_path): os.makedirs(self.save_model_path)
                torch.save(model.model.state_dict(), f"{self.save_model_path}/{model_name}.pt")

                self.train_losses = train_losses
                self.val_losses = val_losses

                self.save_metadata(f"{self.save_model_path}/metadata", f'{model_name}')

                if plot_losses:
                    self.make_loss_plot(train_losses, 
                                    val_losses, 
                                    f"{self.save_model_path}/losses", 
                                    f"{model_name}.png")

        #     print(f"Epoch {epoch} train_loss: {train_loss:.2f}, val_loss: {val_loss:.2f}")

        if plot_losses:
            self.make_loss_plot(train_losses, 
                             val_losses, 
                             f"{self.save_model_path}/losses", 
                             f"{model_name}.png")

        self.model = model
        self.train_losses = train_losses
        self.val_losses = val_losses


    def get_training_output_dict(self):

        if self.metadata_dict is None:
            self._construct_metadata_dict()

        training_output_dict = {
            'model': self.model,
            'train_losses': self.train_losses,
            'val_losses': self.val_losses,

            'train_tasks': self.train_tasks,
            'val_tasks': self.val_tasks,
            'task_loader': self.task_loader,
            'data_processor': self.data_processor,

            'metadata_dict': self.metadata_dict,
        }
        return training_output_dict
    

    def save_metadata(self, folder, name):
        self._construct_metadata_dict()
        if not os.path.exists(folder): os.makedirs(folder)
        utils.save_pickle(self.metadata_dict, f"{folder}/{name}.pkl")


    def _construct_metadata_dict(self):
        metadata_dict = {k: self.processed_output_dict[k] for k in ['data_settings', 'date_info']}
        metadata_dict['convnp_kwargs'] = self.convnp_kwargs
        metadata_dict['train_losses'] = self.train_losses
        metadata_dict['val_losses'] = self.val_losses
        self.metadata_dict = metadata_dict


    def make_loss_plot(self, train_losses, val_losses, folder='tmp', save_name="model_loss.png"):
        fig = plt.figure()
        plt.plot(train_losses, label='Train loss')
        plt.plot(val_losses, label='Val loss')
        plt.show()

        if not os.path.exists(folder): os.makedirs(folder)
        fig.savefig(f"{folder}/{save_name}", bbox_inches="tight")
        print(f"Saved: {folder}/{save_name}")
<|MERGE_RESOLUTION|>--- conflicted
+++ resolved
@@ -58,12 +58,7 @@
         self.start_year = processed_output_dict['date_info']['start_year']
         self.end_year = processed_output_dict['date_info']['end_year']
         self.val_start_year = processed_output_dict['date_info']['val_start_year']
-<<<<<<< HEAD
-
-=======
-        self.val_end_year = processed_output_dict['date_info']['val_end_year']
         #self.years = processed_output_dict['date_info']['years']
->>>>>>> 612dbabc
         self.years = np.arange(self.start_year, self.end_year+1)
 
         self.model = None
